# This file is a part of Julia. License is MIT: https://julialang.org/license

print(io::IO, s::Symbol) = (write(io,s); nothing)

"""
    IOContext

`IOContext` provides a mechanism for passing output configuration settings among [`show`](@ref) methods.

In short, it is an immutable dictionary that is a subclass of `IO`. It supports standard
dictionary operations such as [`getindex`](@ref), and can also be used as an I/O stream.
"""
struct IOContext{IO_t <: IO} <: AbstractPipe
    io::IO_t
    dict::ImmutableDict{Symbol, Any}

    function IOContext{IO_t}(io::IO_t, dict::ImmutableDict{Symbol, Any}) where IO_t<:IO
        assert(!(IO_t <: IOContext))
        return new(io, dict)
    end
end

"""
    IOContext(io::IO; properties...)

The same as `IOContext(io::IO, KV::Pair)`, but accepting properties as keyword arguments.
"""
IOContext(io::IO; kws...) = IOContext(convert(IOContext, io); kws...)
function IOContext(io::IOContext; kws...)
    for (k, v) in kws
        io = IOContext(io, k, v)
    end
    return io
end

convert(::Type{IOContext}, io::IOContext) = io
convert(::Type{IOContext}, io::IO) = IOContext(io, ImmutableDict{Symbol, Any}())

IOContext(io::IOContext, dict::ImmutableDict) = typeof(io)(io.io, dict)
IOContext(io::IO, dict::ImmutableDict) = IOContext{typeof(io)}(io, dict)

IOContext(io::IOContext, key, value) = IOContext(io.io, ImmutableDict{Symbol, Any}(io.dict, key, value))
IOContext(io::IO, key, value) = IOContext(io, ImmutableDict{Symbol, Any}(key, value))

IOContext(io::IO, context::IO) = convert(IOContext, io)

"""
    IOContext(io::IO, context::IOContext)

Create an `IOContext` that wraps an alternate `IO` but inherits the properties of `context`.
"""
IOContext(io::IO, context::IOContext) = IOContext(io, context.dict)

"""
    IOContext(io::IO, KV::Pair)

Create an `IOContext` that wraps a given stream, adding the specified `key=>value` pair to
the properties of that stream (note that `io` can itself be an `IOContext`).

 - use `(key => value) in dict` to see if this particular combination is in the properties set
 - use `get(dict, key, default)` to retrieve the most recent value for a particular key

The following properties are in common use:

 - `:compact`: Boolean specifying that small values should be printed more compactly, e.g.
   that numbers should be printed with fewer digits. This is set when printing array
   elements.
 - `:limit`: Boolean specifying that containers should be truncated, e.g. showing `…` in
   place of most elements.
 - `:displaysize`: A `Tuple{Int,Int}` giving the size in rows and columns to use for text
   output. This can be used to override the display size for called functions, but to
   get the size of the screen use the `displaysize` function.

```jldoctest
julia> function f(io::IO)
           if get(io, :short, false)
               print(io, "short")
           else
               print(io, "loooooong")
           end
       end
f (generic function with 1 method)

julia> f(STDOUT)
loooooong
julia> f(IOContext(STDOUT, :short => true))
short
```
"""
IOContext(io::IO, KV::Pair) = IOContext(io, KV[1], KV[2])

show(io::IO, ctx::IOContext) = (print(io, "IOContext("); show(io, ctx.io); print(io, ")"))

pipe_reader(io::IOContext) = io.io
pipe_writer(io::IOContext) = io.io
lock(io::IOContext) = lock(io.io)
unlock(io::IOContext) = unlock(io.io)

in(key_value::Pair, io::IOContext) = in(key_value, io.dict, ===)
in(key_value::Pair, io::IO) = false
haskey(io::IOContext, key) = haskey(io.dict, key)
haskey(io::IO, key) = false
getindex(io::IOContext, key) = getindex(io.dict, key)
getindex(io::IO, key) = throw(KeyError(key))
get(io::IOContext, key, default) = get(io.dict, key, default)
get(io::IO, key, default) = default

displaysize(io::IOContext) = haskey(io, :displaysize) ? io[:displaysize] : displaysize(io.io)

show_circular(io::IO, @nospecialize(x)) = false
function show_circular(io::IOContext, @nospecialize(x))
    d = 1
    for (k, v) in io.dict
        if k === :SHOWN_SET
            if v === x
                print(io, "#= circular reference @-$d =#")
                return true
            end
            d += 1
        end
    end
    return false
end

show(io::IO, @nospecialize(x)) = show_default(io, x)
function show_default(io::IO, @nospecialize(x))
    t = typeof(x)::DataType
    show(io, t)
    print(io, '(')
    nf = nfields(x)
    nb = sizeof(x)
    if nf != 0 || nb == 0
        if !show_circular(io, x)
            recur_io = IOContext(io, :SHOWN_SET => x)
            for i in 1:nf
                f = fieldname(t, i)
                if !isdefined(x, f)
                    print(io, undef_ref_str)
                else
                    show(recur_io, getfield(x, f))
                end
                if i < nf
                    print(io, ", ")
                end
            end
        end
    else
        print(io, "0x")
        p = data_pointer_from_objref(x)
        for i in (nb - 1):-1:0
            print(io, hex(unsafe_load(convert(Ptr{UInt8}, p + i)), 2))
        end
    end
    print(io,')')
end

# Check if a particular symbol is exported from a standard library module
function is_exported_from_stdlib(name::Symbol, mod::Module)
    !isdefined(mod, name) && return false
    orig = getfield(mod, name)
    while !(mod === Base || mod === Core)
        parent = module_parent(mod)
        if mod === Main || mod === parent || parent === Main
            return false
        end
        mod = parent
    end
    return isexported(mod, name) && isdefined(mod, name) && !isdeprecated(mod, name) && getfield(mod, name) === orig
end

function show(io::IO, f::Function)
    ft = typeof(f)
    mt = ft.name.mt
    if !isdefined(mt, :module) || is_exported_from_stdlib(mt.name, mt.module) || mt.module === Main
        print(io, mt.name)
    else
        print(io, mt.module, ".", mt.name)
    end
end

function show(io::IO, x::Core.IntrinsicFunction)
    name = ccall(:jl_intrinsic_name, Cstring, (Core.IntrinsicFunction,), x)
    print(io, unsafe_string(name))
end

show(io::IO, ::Core.TypeofBottom) = print(io, "Union{}")

function show(io::IO, x::Union)
    print(io, "Union")
    sorted_types = sort!(uniontypes(x); by=string)
    show_comma_array(io, sorted_types, '{', '}')
end

function print_without_params(@nospecialize(x))
    if isa(x,UnionAll)
        b = unwrap_unionall(x)
        return isa(b,DataType) && b.name.wrapper === x
    end
    return false
end

function show(io::IO, x::UnionAll)
    if print_without_params(x)
        return show(io, unwrap_unionall(x).name)
    end
    show(IOContext(io, :unionall_env => x.var), x.body)
    print(io, " where ")
    show(io, x.var)
end

show(io::IO, x::DataType) = show_datatype(io, x)

function show_datatype(io::IO, x::DataType)
    istuple = x.name === Tuple.name
    if (!isempty(x.parameters) || istuple) && x !== Tuple
        n = length(x.parameters)

        # Print homogeneous tuples with more than 3 elements compactly as NTuple{N, T}
        if istuple && n > 3 && all(i -> (x.parameters[1] === i), x.parameters)
            print(io, "NTuple{", n, ',', x.parameters[1], "}")
        else
            show(io, x.name)
            # Do not print the type parameters for the primary type if we are
            # printing a method signature or type parameter.
            # Always print the type parameter if we are printing the type directly
            # since this information is still useful.
            print(io, '{')
            for (i, p) in enumerate(x.parameters)
                show(io, p)
                i < n && print(io, ',')
            end
            print(io, '}')
        end
    else
        show(io, x.name)
    end
end

function show_supertypes(io::IO, typ::DataType)
    print(io, typ)
    while typ != Any
        typ = supertype(typ)
        print(io, " <: ", typ)
    end
end

show_supertypes(typ::DataType) = show_supertypes(STDOUT, typ)

"""
    @show

Show an expression and result, returning the result.
"""
macro show(exs...)
    blk = Expr(:block)
    for ex in exs
        push!(blk.args, :(print($(sprint(show_unquoted,ex)*" = "))))
        push!(blk.args, :(show(STDOUT, "text/plain", begin value=$(esc(ex)) end)))
        push!(blk.args, :(println()))
    end
    isempty(exs) || push!(blk.args, :value)
    return blk
end

function show(io::IO, tn::TypeName)
    if is_exported_from_stdlib(tn.name, tn.module) || tn.module === Main
        print(io, tn.name)
    else
        print(io, tn.module, '.', tn.name)
    end
end

show(io::IO, ::Void) = print(io, "nothing")
show(io::IO, b::Bool) = print(io, b ? "true" : "false")
show(io::IO, n::Signed) = (write(io, dec(n)); nothing)
show(io::IO, n::Unsigned) = print(io, "0x", hex(n,sizeof(n)<<1))
print(io::IO, n::Unsigned) = print(io, dec(n))

show(io::IO, p::Ptr) = print(io, typeof(p), " @0x$(hex(UInt(p), Sys.WORD_SIZE>>2))")

has_tight_type(p::Pair) =
    typeof(p.first)  == typeof(p).parameters[1] &&
    typeof(p.second) == typeof(p).parameters[2]

isdelimited(io::IO, x) = true

isdelimited(io::IO, p::Pair) = !has_tight_type(p)

function show(io::IO, p::Pair)
    compact = get(io, :compact, false)
    iocompact = IOContext(io, :compact => get(io, :compact, true))
    has_tight_type(p) || return show_default(iocompact, p)

    isdelimited(iocompact, p.first) || print(io, "(")
    show(iocompact, p.first)
    isdelimited(iocompact, p.first) || print(io, ")")
    print(io, compact ? "=>" : " => ")
    isdelimited(iocompact, p.second) || print(io, "(")
    show(iocompact, p.second)
    isdelimited(iocompact, p.second) || print(io, ")")
    nothing
end

function show(io::IO, m::Module)
    if m === Main
        print(io, "Main")
    else
        print(io, join(fullname(m),"."))
    end
end

function sourceinfo_slotnames(src::CodeInfo)
    slotnames = src.slotnames
    isa(slotnames, Array) || return String[]
    names = Dict{String,Int}()
    printnames = Vector{String}(length(slotnames))
    for i in eachindex(slotnames)
        name = string(slotnames[i])
        idx = get!(names, name, i)
        if idx != i
            printname = "$name@_$i"
            idx > 0 && (printnames[idx] = "$name@_$idx")
            names[name] = 0
        else
            printname = name
        end
        printnames[i] = printname
    end
    return printnames
end

function show(io::IO, l::Core.MethodInstance)
    def = l.def
    if isa(def, Method)
        if isdefined(def, :generator) && l === def.generator
            print(io, "MethodInstance generator for ")
            show(io, def)
        else
            print(io, "MethodInstance for ")
            show_tuple_as_call(io, def.name, l.specTypes)
        end
    else
        print(io, "Toplevel MethodInstance thunk")
    end
end

function show(io::IO, src::CodeInfo)
    # Fix slot names and types in function body
    print(io, "CodeInfo(")
    lambda_io = IOContext(io, :SOURCEINFO => src)
    if src.slotnames !== nothing
        lambda_io = IOContext(lambda_io, :SOURCE_SLOTNAMES => sourceinfo_slotnames(src))
    end
    body = Expr(:body)
    body.args = src.code
    show(lambda_io, body)
    print(io, ")")
end

function show_delim_array(io::IO, itr::Union{AbstractArray,SimpleVector}, op, delim, cl,
                          delim_one, i1=first(linearindices(itr)), l=last(linearindices(itr)))
    print(io, op)
    if !show_circular(io, itr)
        recur_io = IOContext(io, :SHOWN_SET => itr)
        if !haskey(io, :compact)
            recur_io = IOContext(recur_io, :compact => true)
        end
        first = true
        i = i1
        if l >= i1
            while true
                if !isassigned(itr, i)
                    print(io, undef_ref_str)
                else
                    x = itr[i]
                    show(recur_io, x)
                end
                i += 1
                if i > l
                    delim_one && first && print(io, delim)
                    break
                end
                first = false
                print(io, delim)
                print(io, ' ')
            end
        end
    end
    print(io, cl)
end

function show_delim_array(io::IO, itr, op, delim, cl, delim_one, i1=1, n=typemax(Int))
    print(io, op)
    if !show_circular(io, itr)
        recur_io = IOContext(io, :SHOWN_SET => itr)
        state = start(itr)
        first = true
        while i1 > 1 && !done(itr, state)
            _, state = next(itr, state)
            i1 -= 1
        end
        if !done(itr, state)
            while true
                x, state = next(itr, state)
                show(recur_io, x)
                i1 += 1
                if done(itr, state) || i1 > n
                    delim_one && first && print(io, delim)
                    break
                end
                first = false
                print(io, delim)
                print(io, ' ')
            end
        end
    end
    print(io, cl)
end

show_comma_array(io::IO, itr, o, c) = show_delim_array(io, itr, o, ',', c, false)
show(io::IO, t::Tuple) = show_delim_array(io, t, '(', ',', ')', true)
show(io::IO, v::SimpleVector) = show_delim_array(io, v, "svec(", ',', ')', false)

show(io::IO, s::Symbol) = show_unquoted_quote_expr(io, s, 0, 0)

## Abstract Syntax Tree (AST) printing ##

# Summary:
#   print(io, ex) defers to show_unquoted(io, ex)
#   show(io, ex) defers to show_unquoted(io, QuoteNode(ex))
#   show_unquoted(io, ex) does the heavy lifting
#
# AST printing should follow two rules:
#   1. parse(string(ex)) == ex
#   2. eval(parse(repr(ex))) == ex
#
# Rule 1 means that printing an expression should generate Julia code which
# could be reparsed to obtain the original expression. This code should be
# unambiguous and as readable as possible.
#
# Rule 2 means that showing an expression should generate a quoted version of
# print’s output. Parsing and then evaling this output should return the
# original expression.
#
# This is consistent with many other show methods, i.e.:
#   show(Set([1,2,3]))                # ==> "Set{Int64}([2,3,1])"
#   eval(parse("Set{Int64}([2,3,1])”) # ==> An actual set
# While this isn’t true of ALL show methods, it is of all ASTs.

const ExprNode = Union{Expr, QuoteNode, Slot, LineNumberNode,
                       LabelNode, GotoNode, GlobalRef}
# Operators have precedence levels from 1-N, and show_unquoted defaults to a
# precedence level of 0 (the fourth argument). The top-level print and show
# methods use a precedence of -1 to specially allow space-separated macro syntax
print(        io::IO, ex::ExprNode)    = (show_unquoted(io, ex, 0, -1); nothing)
show(         io::IO, ex::ExprNode)    = show_unquoted_quote_expr(io, ex, 0, -1)
show_unquoted(io::IO, ex)              = show_unquoted(io, ex, 0, 0)
show_unquoted(io::IO, ex, indent::Int) = show_unquoted(io, ex, indent, 0)
show_unquoted(io::IO, ex, ::Int,::Int) = show(io, ex)

## AST printing constants ##

const indent_width = 4
const quoted_syms = Set{Symbol}([:(:),:(::),:(:=),:(=),:(==),:(!=),:(===),:(!==),:(=>),:(>=),:(<=)])
const uni_ops = Set{Symbol}([:(+), :(-), :(!), :(¬), :(~), :(<:), :(>:), :(√), :(∛), :(∜)])
const expr_infix_wide = Set{Symbol}([
    :(=), :(+=), :(-=), :(*=), :(/=), :(\=), :(^=), :(&=), :(|=), :(÷=), :(%=), :(>>>=), :(>>=), :(<<=),
    :(.=), :(.+=), :(.-=), :(.*=), :(./=), :(.\=), :(.^=), :(.&=), :(.|=), :(.÷=), :(.%=), :(.>>>=), :(.>>=), :(.<<=),
    :(&&), :(||), :(<:), :($=), :(⊻=)]) # `$=` should be removed after deprecation is removed, issue #18977
const expr_infix = Set{Symbol}([:(:), :(->), Symbol("::")])
const expr_infix_any = union(expr_infix, expr_infix_wide)
const all_ops = union(quoted_syms, uni_ops, expr_infix_any)
const expr_calls  = Dict(:call => ('(',')'), :calldecl => ('(',')'),
                         :ref => ('[',']'), :curly => ('{','}'), :(.) => ('(',')'))
const expr_parens = Dict(:tuple=>('(',')'), :vcat=>('[',']'),
                         :hcat =>('[',']'), :row =>('[',']'), :vect=>('[',']'),
                         :braces=>('{','}'), :bracescat=>('{','}'))

## AST decoding helpers ##

is_id_start_char(c::Char) = ccall(:jl_id_start_char, Cint, (UInt32,), c) != 0
is_id_char(c::Char) = ccall(:jl_id_char, Cint, (UInt32,), c) != 0
function isidentifier(s::AbstractString)
    i = start(s)
    done(s, i) && return false
    (c, i) = next(s, i)
    is_id_start_char(c) || return false
    while !done(s, i)
        (c, i) = next(s, i)
        is_id_char(c) || return false
    end
    return true
end
isidentifier(s::Symbol) = isidentifier(string(s))

isoperator(s::Symbol) = ccall(:jl_is_operator, Cint, (Cstring,), s) != 0

"""
    operator_precedence(s::Symbol)

Return an integer representing the precedence of operator `s`, relative to
other operators. Higher-numbered operators take precedence over lower-numbered
operators. Return `0` if `s` is not a valid operator.

# Examples
```jldoctest
julia> Base.operator_precedence(:+), Base.operator_precedence(:*), Base.operator_precedence(:.)
(9,11,15)

julia> Base.operator_precedence(:+=), Base.operator_precedence(:(=))  # (Note the necessary parens on `:(=)`)
(1,1)
```
"""
operator_precedence(s::Symbol) = Int(ccall(:jl_operator_precedence, Cint, (Cstring,), s))
operator_precedence(x::Any) = 0 # fallback for generic expression nodes
const prec_power = operator_precedence(:(^))
const prec_decl = operator_precedence(:(::))

is_expr(ex, head::Symbol)         = (isa(ex, Expr) && (ex.head == head))
is_expr(ex, head::Symbol, n::Int) = is_expr(ex, head) && length(ex.args) == n

is_quoted(ex)            = false
is_quoted(ex::QuoteNode) = true
is_quoted(ex::Expr)      = is_expr(ex, :quote, 1) || is_expr(ex, :inert, 1)

unquoted(ex::QuoteNode)  = ex.value
unquoted(ex::Expr)       = ex.args[1]

## AST printing helpers ##

typeemphasize(io::IO) = get(io, :TYPEEMPHASIZE, false) === true

const indent_width = 4

function show_expr_type(io::IO, @nospecialize(ty), emph::Bool)
    if ty === Function
        print(io, "::F")
    elseif ty === Core.IntrinsicFunction
        print(io, "::I")
    else
        if emph && (!isconcrete(ty) || ty == Core.Box)
            emphasize(io, "::$ty")
        else
            print(io, "::$ty")
        end
    end
end

emphasize(io, str::AbstractString) = have_color ? print_with_color(Base.error_color(), io, str; bold = true) : print(io, uppercase(str))

show_linenumber(io::IO, line)       = print(io, "#= line ", line, " =#")
show_linenumber(io::IO, line, file) = print(io, "#= ", file, ":", line, " =#")
show_linenumber(io::IO, line, file::Void) = show_linenumber(io, line)

# show a block, e g if/for/etc
function show_block(io::IO, head, args::Vector, body, indent::Int)
    print(io, head)
    if !isempty(args)
        print(io, ' ')
        show_list(io, args, ", ", indent)
    end

    ind = head === :module || head === :baremodule ? indent : indent + indent_width
    exs = (is_expr(body, :block) || is_expr(body, :body)) ? body.args : Any[body]
    for ex in exs
        print(io, '\n', " "^ind)
        show_unquoted(io, ex, ind, -1)
    end
    print(io, '\n', " "^indent)
end
show_block(io::IO,head,    block,i::Int) = show_block(io,head, [], block,i)
function show_block(io::IO, head, arg, block, i::Int)
    if is_expr(arg, :block)
        show_block(io, head, arg.args, block, i)
    else
        show_block(io, head, Any[arg], block, i)
    end
end

# show an indented list
function show_list(io::IO, items, sep, indent::Int, prec::Int=0, enclose_operators::Bool=false)
    n = length(items)
    n == 0 && return
    indent += indent_width
    first = true
    for item in items
        !first && print(io, sep)
        parens = !is_quoted(item) &&
            (first && prec >= prec_power &&
             ((item isa Expr && item.head === :call && item.args[1] in uni_ops) ||
              (item isa Real && item < 0))) ||
              (enclose_operators && item isa Symbol && isoperator(item))
        parens && print(io, '(')
        show_unquoted(io, item, indent, parens ? 0 : prec)
        parens && print(io, ')')
        first = false
    end
end
# show an indented list inside the parens (op, cl)
function show_enclosed_list(io::IO, op, items, sep, cl, indent, prec=0, encl_ops=false)
    print(io, op)
    show_list(io, items, sep, indent, prec, encl_ops)
    print(io, cl)
end

# show a normal (non-operator) function call, e.g. f(x, y) or A[z]
function show_call(io::IO, head, func, func_args, indent)
    op, cl = expr_calls[head]
    if isa(func, Symbol) || (isa(func, Expr) &&
            (func.head == :. || func.head == :curly))
        show_unquoted(io, func, indent)
    else
        print(io, '(')
        show_unquoted(io, func, indent)
        print(io, ')')
    end
    if head == :(.)
        print(io, '.')
    end
    if !isempty(func_args) && isa(func_args[1], Expr) && func_args[1].head === :parameters
        print(io, op)
        show_list(io, func_args[2:end], ", ", indent)
        print(io, "; ")
        show_list(io, func_args[1].args, ", ", indent)
        print(io, cl)
    else
        show_enclosed_list(io, op, func_args, ", ", cl, indent)
    end
end

## AST printing ##

show_unquoted(io::IO, sym::Symbol, ::Int, ::Int)        = print(io, sym)
show_unquoted(io::IO, ex::LineNumberNode, ::Int, ::Int) = show_linenumber(io, ex.line, ex.file)
show_unquoted(io::IO, ex::LabelNode, ::Int, ::Int)      = print(io, ex.label, ": ")
show_unquoted(io::IO, ex::GotoNode, ::Int, ::Int)       = print(io, "goto ", ex.label)
show_unquoted(io::IO, ex::GlobalRef, ::Int, ::Int)      = print(io, ex.mod, '.', ex.name)

function show_unquoted(io::IO, ex::Slot, ::Int, ::Int)
    typ = isa(ex,TypedSlot) ? ex.typ : Any
    slotid = ex.id
    src = get(io, :SOURCEINFO, false)
    if isa(src, CodeInfo)
        slottypes = (src::CodeInfo).slottypes
        if isa(slottypes, Array) && slotid <= length(slottypes::Array)
            slottype = slottypes[slotid]
            # The Slot in assignment can somehow have an Any type
            if isa(slottype, Type) && isa(typ, Type) && slottype <: typ
                typ = slottype
            end
        end
    end
    slotnames = get(io, :SOURCE_SLOTNAMES, false)
    if (isa(slotnames, Vector{String}) &&
        slotid <= length(slotnames::Vector{String}))
        print(io, (slotnames::Vector{String})[slotid])
    else
        print(io, "_", slotid)
    end
    emphstate = typeemphasize(io)
    if emphstate || (typ !== Any && isa(ex,TypedSlot))
        show_expr_type(io, typ, emphstate)
    end
end

function show_unquoted(io::IO, ex::QuoteNode, indent::Int, prec::Int)
    if isa(ex.value, Symbol)
        show_unquoted_quote_expr(io, ex.value, indent, prec)
    else
        print(io, "\$(QuoteNode(")
        show(io, ex.value)
        print(io, "))")
    end
end

function show_unquoted_quote_expr(io::IO, value, indent::Int, prec::Int)
    if isa(value, Symbol) && !(value in quoted_syms)
        s = string(value)
        if isidentifier(s) || isoperator(value)
            print(io, ":")
            print(io, value)
        else
            print(io, "Symbol(\"", escape_string(s), "\")")
        end
    else
        if isa(value,Expr) && value.head === :block
            show_block(io, "quote", value, indent)
            print(io, "end")
        else
            print(io, ":(")
            show_unquoted(io, value, indent+indent_width, -1)
            print(io, ")")
        end
    end
end

function show_generator(io, ex, indent)
    if ex.head === :flatten
        fg = ex
        ranges = Any[]
        while isa(fg, Expr) && fg.head === :flatten
            push!(ranges, fg.args[1].args[2])
            fg = fg.args[1].args[1]
        end
        push!(ranges, fg.args[2])
        show_unquoted(io, fg.args[1], indent)
        for r in ranges
            print(io, " for ")
            show_unquoted(io, r, indent)
        end
    else
        show_unquoted(io, ex.args[1], indent)
        print(io, " for ")
        show_unquoted(io, ex.args[2], indent)
        for i = 3:length(ex.args)
            print(io, ", ")
            show_unquoted(io, ex.args[i], indent)
        end
    end
end

# TODO: implement interpolated strings
function show_unquoted(io::IO, ex::Expr, indent::Int, prec::Int)
    head, args, nargs = ex.head, ex.args, length(ex.args)
    emphstate = typeemphasize(io)
    show_type = true
    if (ex.head == :(=) || ex.head == :line ||
        ex.head == :boundscheck ||
        ex.head == :gotoifnot ||
        ex.head == :return)
        show_type = false
    end
    if !emphstate && ex.typ === Any
        show_type = false
    end
    # dot (i.e. "x.y"), but not compact broadcast exps
    if head === :(.) && !is_expr(args[2], :tuple)
        func_prec = operator_precedence(head)
        args_ = (args[1], (is_quoted(arg) && !is_quoted(unquoted(arg)) ? unquoted(arg) : arg for arg in args[2:end])...)
        show_list(io, args_, head, indent, func_prec)

    # infix (i.e. "x <: y" or "x = y")
    elseif (head in expr_infix_any && nargs==2) || (head === :(:) && nargs==3)
        func_prec = operator_precedence(head)
        head_ = head in expr_infix_wide ? " $head " : head
        if func_prec <= prec
            show_enclosed_list(io, '(', args, head_, ')', indent, func_prec, true)
        else
            show_list(io, args, head_, indent, func_prec, true)
        end

    # list (i.e. "(1, 2, 3)" or "[1, 2, 3]")
    elseif haskey(expr_parens, head)               # :tuple/:vcat
        op, cl = expr_parens[head]
        if head === :vcat || head === :bracescat
            sep = "; "
        elseif head === :hcat || head === :row
            sep = " "
        else
            sep = ", "
        end
        head !== :row && print(io, op)
        show_list(io, args, sep, indent)
        if nargs == 1
            if head === :tuple
                print(io, ',')
            elseif head === :vcat
                print(io, ';')
            end
        end
        head !== :row && print(io, cl)

    # function call
    elseif head === :call && nargs >= 1
        func = args[1]
        fname = isa(func,GlobalRef) ? func.name : func
        func_prec = operator_precedence(fname)
        if func_prec > 0 || fname in uni_ops
            func = fname
        end
        func_args = args[2:end]

        if (in(ex.args[1], (GlobalRef(Base, :bitcast), :throw)) ||
            ismodulecall(ex))
            show_type = false
        end
        if show_type
            prec = prec_decl
        end

        # scalar multiplication (i.e. "100x")
        if (func === :* &&
            length(func_args)==2 && isa(func_args[1], Real) && isa(func_args[2], Symbol))
            if func_prec <= prec
                show_enclosed_list(io, '(', func_args, "", ')', indent, func_prec)
            else
                show_list(io, func_args, "", indent, func_prec)
            end

        # unary operator (i.e. "!z")
        elseif isa(func,Symbol) && func in uni_ops && length(func_args) == 1
            show_unquoted(io, func, indent)
            if isa(func_args[1], Expr) || func_args[1] in all_ops
                show_enclosed_list(io, '(', func_args, ", ", ')', indent, func_prec)
            else
                show_unquoted(io, func_args[1], indent, func_prec)
            end

        # binary operator (i.e. "x + y")
        elseif func_prec > 0 # is a binary operator
            na = length(func_args)
            if (na == 2 || (na > 2 && func in (:+, :++, :*))) &&
                    all(!isa(a, Expr) || a.head !== :... for a in func_args)
                sep = " $func "

                if func_prec <= prec
                    show_enclosed_list(io, '(', func_args, sep, ')', indent, func_prec, true)
                else
                    show_list(io, func_args, sep, indent, func_prec, true)
                end
            elseif na == 1
                # 1-argument call to normally-binary operator
                op, cl = expr_calls[head]
                print(io, "(")
                show_unquoted(io, func, indent)
                print(io, ")")
                show_enclosed_list(io, op, func_args, ", ", cl, indent)
            else
                show_call(io, head, func, func_args, indent)
            end

        # normal function (i.e. "f(x,y)")
        else
            show_call(io, head, func, func_args, indent)
        end

    # other call-like expressions ("A[1,2]", "T{X,Y}", "f.(X,Y)")
    elseif haskey(expr_calls, head) && nargs >= 1  # :ref/:curly/:calldecl/:(.)
        funcargslike = head == :(.) ? ex.args[2].args : ex.args[2:end]
        show_call(io, head, ex.args[1], funcargslike, indent)

    # comprehensions
    elseif head === :typed_comprehension && length(args) == 2
        show_unquoted(io, args[1], indent)
        print(io, '[')
        show_generator(io, args[2], indent)
        print(io, ']')

    elseif head === :comprehension && length(args) == 1
        print(io, '[')
        show_generator(io, args[1], indent)
        print(io, ']')

    elseif (head === :generator && length(args) >= 2) || (head === :flatten && length(args) == 1)
        print(io, '(')
        show_generator(io, ex, indent)
        print(io, ')')

    elseif head === :filter && length(args) == 2
        show_unquoted(io, args[2], indent)
        print(io, " if ")
        show_unquoted(io, args[1], indent)

    # comparison (i.e. "x < y < z")
    elseif head === :comparison && nargs >= 3 && (nargs&1==1)
        comp_prec = minimum(operator_precedence, args[2:2:end])
        if comp_prec <= prec
            show_enclosed_list(io, '(', args, " ", ')', indent, comp_prec)
        else
            show_list(io, args, " ", indent, comp_prec)
        end

    # function calls need to transform the function from :call to :calldecl
    # so that operators are printed correctly
    elseif head === :function && nargs==2 && is_expr(args[1], :call)
        show_block(io, head, Expr(:calldecl, args[1].args...), args[2], indent)
        print(io, "end")

    elseif head === :function && nargs == 1
        print(io, "function ", args[1], " end")

    # block with argument
    elseif head in (:for,:while,:function,:if) && nargs==2
        show_block(io, head, args[1], args[2], indent)
        print(io, "end")

    elseif head === :module && nargs==3 && isa(args[1],Bool)
        show_block(io, args[1] ? :module : :baremodule, args[2], args[3], indent)
        print(io, "end")

    # type declaration
    elseif head === :type && nargs==3
        show_block(io, args[1] ? Symbol("mutable struct") : Symbol("struct"), args[2], args[3], indent)
        print(io, "end")

    elseif head === :bitstype && nargs == 2
        print(io, "primitive type ")
        show_list(io, reverse(args), ' ', indent)
        print(io, " end")

    elseif head === :abstract && nargs == 1
        print(io, "abstract type ")
        show_list(io, args, ' ', indent)
        print(io, " end")

    # empty return (i.e. "function f() return end")
    elseif head === :return && nargs == 1 && args[1] === nothing
        print(io, head)

    # type annotation (i.e. "::Int")
    elseif head === Symbol("::") && nargs == 1
        print(io, "::")
        show_unquoted(io, args[1], indent)

    # var-arg declaration or expansion
    # (i.e. "function f(L...) end" or "f(B...)")
    elseif head === :(...) && nargs == 1
        show_unquoted(io, args[1], indent)
        print(io, "...")

    elseif (nargs == 0 && head in (:break, :continue))
        print(io, head)

    elseif (nargs == 1 && head in (:return, :const)) ||
                          head in (:local,  :global, :export)
        print(io, head, ' ')
        show_list(io, args, ", ", indent)

    elseif head === :macrocall && nargs >= 2
        # first show the line number argument as a comment
        if isa(args[2], LineNumberNode) || is_expr(args[2], :line)
            print(io, args[2], ' ')
        end
        # Use the functional syntax unless specifically designated with prec=-1
        # and hide the line number argument from the argument list
        if prec >= 0
            show_call(io, :call, args[1], args[3:end], indent)
        else
            show_args = Vector{Any}(length(args) - 1)
            show_args[1] = args[1]
            show_args[2:end] = args[3:end]
            show_list(io, show_args, ' ', indent)
        end

    elseif head === :line && 1 <= nargs <= 2
        show_linenumber(io, args...)

    elseif head === :if && nargs == 3     # if/else
        show_block(io, "if",   args[1], args[2], indent)
        show_block(io, "else", args[3], indent)
        print(io, "end")

    elseif head === :try && 3 <= nargs <= 4
        show_block(io, "try", args[1], indent)
        if is_expr(args[3], :block)
            show_block(io, "catch", args[2] === false ? Any[] : args[2], args[3], indent)
        end
        if nargs >= 4 && is_expr(args[4], :block)
            show_block(io, "finally", Any[], args[4], indent)
        end
        print(io, "end")

    elseif head === :let && nargs >= 1
        show_block(io, "let", args[2:end], args[1], indent); print(io, "end")

    elseif head === :block || head === :body
        show_block(io, "begin", ex, indent); print(io, "end")

    elseif head === :quote && nargs == 1 && isa(args[1],Symbol)
        show_unquoted_quote_expr(io, args[1], indent, 0)

    elseif head === :gotoifnot && nargs == 2
        print(io, "unless ")
        show_list(io, args, " goto ", indent)

    elseif head === :string && nargs == 1 && isa(args[1], AbstractString)
        show(io, args[1])

    elseif head === :null
        print(io, "nothing")

    elseif head === :kw && length(args)==2
        show_unquoted(io, args[1], indent+indent_width)
        print(io, '=')
        show_unquoted(io, args[2], indent+indent_width)

    elseif head === :string
        print(io, '"')
        for x in args
            if !isa(x,AbstractString)
                print(io, "\$(")
                if isa(x,Symbol) && !(x in quoted_syms)
                    print(io, x)
                else
                    show_unquoted(io, x)
                end
                print(io, ")")
            else
                escape_string(io, x, "\"\$")
            end
        end
        print(io, '"')

    elseif (head === :&#= || head === :$=#) && length(args) == 1
        print(io, head)
        a1 = args[1]
        parens = (isa(a1,Expr) && a1.head !== :tuple) || (isa(a1,Symbol) && isoperator(a1))
        parens && print(io, "(")
        show_unquoted(io, a1)
        parens && print(io, ")")

    # transpose
    elseif (head === Symbol('\'') || head === Symbol(".'")) && length(args) == 1
        if isa(args[1], Symbol)
            show_unquoted(io, args[1])
        else
            print(io, "(")
            show_unquoted(io, args[1])
            print(io, ")")
        end
        print(io, head)

    # `where` syntax
    elseif head === :where && length(args) > 1
        parens = 1 <= prec
        parens && print(io, "(")
        show_unquoted(io, args[1], indent, operator_precedence(:(::)))
        print(io, " where ")
        if nargs == 2
            show_unquoted(io, args[2], indent, 1)
        else
            print(io, "{")
            show_list(io, args[2:end], ", ", indent)
            print(io, "}")
        end
        parens && print(io, ")")

    elseif head === :import || head === :importall || head === :using
        print(io, head)
        first = true
        for a = args
            if first
                print(io, ' ')
                first = false
            else
                print(io, '.')
            end
            if a !== :.
                print(io, a)
            end
        end
    elseif head === :meta && length(args) >= 2 && args[1] === :push_loc
        print(io, "# meta: location ", join(args[2:end], " "))
        show_type = false
    elseif head === :meta && length(args) == 1 && args[1] === :pop_loc
        print(io, "# meta: pop location")
        show_type = false
    # print anything else as "Expr(head, args...)"
    else
        if head !== :invoke
            show_type = false
        end
        if emphstate && ex.head !== :lambda && ex.head !== :method
            io = IOContext(io, :TYPEEMPHASIZE => false)
            emphstate = false
        end
        print(io, "\$(Expr(")
        show(io, ex.head)
        for arg in args
            print(io, ", ")
            show(io, arg)
        end
        print(io, "))")
    end
    show_type && show_expr_type(io, ex.typ, emphstate)
    nothing
end

function show_tuple_as_call(io::IO, name::Symbol, sig::Type)
    # print a method signature tuple for a lambda definition
    color = have_color && get(io, :backtrace, false) ? stackframe_function_color() : :nothing
    if sig === Tuple
        Base.print_with_color(color, io, name, "(...)")
        return
    end
    sig = unwrap_unionall(sig).parameters
    Base.with_output_color(color, io) do io
        ft = sig[1]
<<<<<<< HEAD
        if ft <: Function && isempty(ft.parameters) &&
                isdefined(ft.name.module, ft.name.mt.name) &&
                ft == typeof(getfield(ft.name.module, ft.name.mt.name))
            print(io, ft.name.mt.name)
        elseif isa(ft, DataType) && ft.name === Type.body.name && isconcrete(ft)
=======
        uw = unwrap_unionall(ft)
        if ft <: Function && isa(uw,DataType) && isempty(uw.parameters) &&
                isdefined(uw.name.module, uw.name.mt.name) &&
                ft == typeof(getfield(uw.name.module, uw.name.mt.name))
            print(io, uw.name.mt.name)
        elseif isa(ft, DataType) && ft.name === Type.body.name && isleaftype(ft)
>>>>>>> fe09a7b5
            f = ft.parameters[1]
            print(io, f)
        else
            print(io, "(::", ft, ")")
        end
    end
    first = true
    print_style = have_color && get(io, :backtrace, false) ? :bold : :nothing
    print_with_color(print_style, io, "(")
    for i = 2:length(sig)  # fixme (iter): `eachindex` with offset?
        first || print(io, ", ")
        first = false
        print(io, "::", sig[i])
    end
    print_with_color(print_style, io, ")")
    nothing
end

resolvebinding(@nospecialize(ex)) = ex
resolvebinding(ex::QuoteNode) = ex.value
resolvebinding(ex::Symbol) = resolvebinding(GlobalRef(Main, ex))
function resolvebinding(ex::Expr)
    if ex.head == :. && isa(ex.args[2], Symbol)
        parent = resolvebinding(ex.args[1])
        if isa(parent, Module)
            return resolvebinding(GlobalRef(parent, ex.args[2]))
        end
    end
    return nothing
end
function resolvebinding(ex::GlobalRef)
    isdefined(ex.mod, ex.name) || return nothing
    isconst(ex.mod, ex.name) || return nothing
    m = getfield(ex.mod, ex.name)
    isa(m, Module) || return nothing
    return m
end

function ismodulecall(ex::Expr)
    return ex.head == :call && (ex.args[1] === GlobalRef(Base,:getfield) ||
                                ex.args[1] === GlobalRef(Core,:getfield)) &&
           isa(resolvebinding(ex.args[2]), Module)
end

function show(io::IO, tv::TypeVar)
    # If we are in the `unionall_env`, the type-variable is bound
    # and the type constraints are already printed.
    # We don't need to print it again.
    # Otherwise, the lower bound should be printed if it is not `Bottom`
    # and the upper bound should be printed if it is not `Any`.
    in_env = (:unionall_env => tv) in io
    function show_bound(io::IO, @nospecialize(b))
        parens = isa(b,UnionAll) && !print_without_params(b)
        parens && print(io, "(")
        show(io, b)
        parens && print(io, ")")
    end
    lb, ub = tv.lb, tv.ub
    if !in_env && lb !== Bottom
        if ub === Any
            write(io, tv.name)
            print(io, ">:")
            show_bound(io, lb)
        else
            show_bound(io, lb)
            print(io, "<:")
            write(io, tv.name)
        end
    else
        write(io, tv.name)
    end
    if !in_env && ub !== Any
        print(io, "<:")
        show_bound(io, ub)
    end
    nothing
end

function dump(io::IO, x::SimpleVector, n::Int, indent)
    if isempty(x)
        print(io, "empty SimpleVector")
        return
    end
    print(io, "SimpleVector")
    if n > 0
        for i = 1:length(x)
            println(io)
            print(io, indent, "  ", i, ": ")
            if isassigned(x,i)
                dump(io, x[i], n - 1, string(indent, "  "))
            else
                print(io, undef_ref_str)
            end
        end
    end
    nothing
end

function dump(io::IO, @nospecialize(x), n::Int, indent)
    T = typeof(x)
    if isa(x, Function)
        print(io, x, " (function of type ", T, ")")
    else
        print(io, T)
    end
    if nfields(x) > 0
        if n > 0
            for field in (isa(x,Tuple) ? (1:length(x)) : fieldnames(T))
                println(io)
                print(io, indent, "  ", field, ": ")
                if isdefined(x,field)
                    dump(io, getfield(x, field), n - 1, string(indent, "  "))
                else
                    print(io, undef_ref_str)
                end
            end
        end
    else
        !isa(x,Function) && print(io, " ", x)
    end
    nothing
end

dump(io::IO, x::Module, n::Int, indent) = print(io, "Module ", x)
dump(io::IO, x::String, n::Int, indent) = (print(io, "String "); show(io, x))
dump(io::IO, x::Symbol, n::Int, indent) = print(io, typeof(x), " ", x)
dump(io::IO, x::Union,  n::Int, indent) = print(io, x)

function dump_elts(io::IO, x::Array, n::Int, indent, i0, i1)
    for i in i0:i1
        print(io, indent, "  ", i, ": ")
        if !isassigned(x,i)
            print(io, undef_ref_str)
        else
            dump(io, x[i], n - 1, string(indent, "  "))
        end
        i < i1 && println(io)
    end
end

function dump(io::IO, x::Array, n::Int, indent)
    print(io, "Array{$(eltype(x))}($(size(x)))")
    if eltype(x) <: Number
        print(io, " ")
        show(io, x)
    else
        if n > 0 && !isempty(x)
            println(io)
            if get(io, :limit, false)
                dump_elts(io, x, n, indent, 1, (length(x) <= 10 ? length(x) : 5))
                if length(x) > 10
                    println(io)
                    println(io, indent, "  ...")
                    dump_elts(io, x, n, indent, length(x)-4, length(x))
                end
            else
                dump_elts(io, x, n, indent, 1, length(x))
            end
        end
    end
    nothing
end

# Types
function dump(io::IO, x::DataType, n::Int, indent)
    print(io, x)
    if x !== Any
        print(io, " <: ", supertype(x))
    end
    if n > 0 && !(x <: Tuple) && !x.abstract
        tvar_io::IOContext = io
        for tparam in x.parameters
            # approximately recapture the list of tvar parameterization
            # that may be used by the internal fields
            if isa(tparam, TypeVar)
                tvar_io = IOContext(tvar_io, :unionall_env => tparam)
            end
        end
        fields = fieldnames(x)
        fieldtypes = x.types
        for idx in 1:length(fields)
            println(io)
            print(io, indent, "  ", fields[idx], "::")
            print(tvar_io, fieldtypes[idx])
        end
    end
    nothing
end

# dumptype is for displaying abstract type hierarchies,
# based on Jameson Nash's examples/typetree.jl
function dumptype(io::IO, @nospecialize(x), n::Int, indent)
    print(io, x)
    n == 0 && return  # too deeply nested
    isa(x, DataType) && x.abstract && dumpsubtypes(io, x, Main, n, indent)
    nothing
end

directsubtype(a::DataType, b::DataType) = supertype(a).name === b.name
directsubtype(a::UnionAll, b::DataType) = directsubtype(a.body, b)
directsubtype(a::Union, b::DataType) = directsubtype(a.a, b) || directsubtype(a.b, b)
# Fallback to handle TypeVar's
directsubtype(a, b::DataType) = false
function dumpsubtypes(io::IO, x::DataType, m::Module, n::Int, indent)
    for s in names(m, true)
        if isdefined(m, s) && !isdeprecated(m, s)
            t = getfield(m, s)
            if t === x || t === m
                continue
            elseif isa(t, Module) && module_name(t) === s && module_parent(t) === m
                # recurse into primary module bindings
                dumpsubtypes(io, x, t, n, indent)
            elseif isa(t, UnionAll) && directsubtype(t::UnionAll, x)
                dt = unwrap_unionall(t)
                println(io)
                if isa(dt, DataType) && dt.name.wrapper === t
                    # primary type binding
                    print(io, indent, "  ")
                    dumptype(io, dt, n - 1, string(indent, "  "))
                else
                    # aliases to types
                    print(io, indent, "  ", m, ".", s, "{")
                    tvar_io::IOContext = io
                    tp = t
                    while true
                        show(tvar_io, tp.var)
                        tvar_io = IOContext(tvar_io, :unionall_env, tp.var)
                        tp = tp.body
                        if isa(tp, UnionAll)
                            print(io, ", ")
                        else
                            print(io, "} = ")
                            break
                        end
                    end
                    show(tvar_io, tp)
                end
            elseif isa(t, Union) && directsubtype(t::Union, x)
                println(io)
                print(io, indent, "  ", m, ".", s, " = ", t)
            elseif isa(t, DataType) && directsubtype(t::DataType, x)
                println(io)
                if t.name.module !== m || t.name.name != s
                    # aliases to types
                    print(io, indent, "  ", m, ".", s, " = ")
                    show(io, t)
                else
                    # primary type binding
                    print(io, indent, "  ")
                    dumptype(io, t, n - 1, string(indent, "  "))
                end
            end
        end
    end
    nothing
end


# For abstract types, use _dumptype only if it's a form that will be called
# interactively.
dump(io::IO, x::DataType; maxdepth=8) = ((x.abstract ? dumptype : dump)(io, x, maxdepth, ""); println(io))

dump(io::IO, arg; maxdepth=8) = (dump(io, arg, maxdepth, ""); println(io))
dump(arg; maxdepth=8) = dump(IOContext(STDOUT::IO, :limit => true), arg; maxdepth=maxdepth)


"""
`alignment(X)` returns a tuple (left,right) showing how many characters are
needed on either side of an alignment feature such as a decimal point.
"""
alignment(io::IO, x::Any) = (0, length(sprint(0, show, x, env=io)))
alignment(io::IO, x::Number) = (length(sprint(0, show, x, env=io)), 0)
"`alignment(42)` yields (2,0)"
alignment(io::IO, x::Integer) = (length(sprint(0, show, x, env=io)), 0)
"`alignment(4.23)` yields (1,3) for `4` and `.23`"
function alignment(io::IO, x::Real)
    m = match(r"^(.*?)((?:[\.eE].*)?)$", sprint(0, show, x, env=io))
    m === nothing ? (length(sprint(0, show, x, env=io)), 0) :
                   (length(m.captures[1]), length(m.captures[2]))
end
"`alignment(1 + 10im)` yields (3,5) for `1 +` and `_10im` (plus sign on left, space on right)"
function alignment(io::IO, x::Complex)
    m = match(r"^(.*[^e][\+\-])(.*)$", sprint(0, show, x, env=io))
    m === nothing ? (length(sprint(0, show, x, env=io)), 0) :
                   (length(m.captures[1]), length(m.captures[2]))
end
function alignment(io::IO, x::Rational)
    m = match(r"^(.*?/)(/.*)$", sprint(0, show, x, env=io))
    m === nothing ? (length(sprint(0, show, x, env=io)), 0) :
                   (length(m.captures[1]), length(m.captures[2]))
end

function alignment(io::IO, x::Pair)
    s = sprint(0, show, x, env=io)
    if has_tight_type(x) # i.e. use "=>" for display
        iocompact = IOContext(io, :compact => get(io, :compact, true))
        left = length(sprint(0, show, x.first, env=iocompact))
        left += 2 * !isdelimited(iocompact, x.first) # for parens around p.first
        left += !get(io, :compact, false) # spaces are added around "=>"
        (left+1, length(s)-left-1) # +1 for the "=" part of "=>"
    else
        (0, length(s)) # as for x::Any
    end
end

const undef_ref_str = "#undef"
const undef_ref_alignment = (3,3)

"""
`alignment(X, rows, cols, cols_if_complete, cols_otherwise, sep)` returns the
alignment for specified parts of array `X`, returning the (left,right) info.
It will look in X's `rows`, `cols` (both lists of indices)
and figure out what's needed to be fully aligned, for example looking all
the way down a column and finding out the maximum size of each element.
Parameter `sep::Integer` is number of spaces to put between elements.
`cols_if_complete` and `cols_otherwise` indicate screen width to use.
Alignment is reported as a vector of (left,right) tuples, one for each
column going across the screen.
"""
function alignment(io::IO, X::AbstractVecOrMat,
        rows::AbstractVector, cols::AbstractVector,
        cols_if_complete::Integer, cols_otherwise::Integer, sep::Integer)
    a = Tuple{Int, Int}[]
    for j in cols # need to go down each column one at a time
        l = r = 0
        for i in rows # plumb down and see what largest element sizes are
            if isassigned(X,i,j)
                aij = alignment(io, X[i,j])
            else
                aij = undef_ref_alignment
            end
            l = max(l, aij[1]) # left characters
            r = max(r, aij[2]) # right characters
        end
        push!(a, (l, r)) # one tuple per column of X, pruned to screen width
        if length(a) > 1 && sum(map(sum,a)) + sep*length(a) >= cols_if_complete
            pop!(a) # remove this latest tuple if we're already beyond screen width
            break
        end
    end
    if 1 < length(a) < length(indices(X,2))
        while sum(map(sum,a)) + sep*length(a) >= cols_otherwise
            pop!(a)
        end
    end
    return a
end

"""
Unexported convenience function used in body of `replace_in_print_matrix`
methods. By default returns a string of the same width as original with a
centered cdot, used in printing of structural zeros of structured matrices.
Accept keyword args `c` for alternate single character marker.
"""
function replace_with_centered_mark(s::AbstractString;c::Char = '⋅')
    N = length(s)
    return join(setindex!([" " for i=1:N],string(c),ceil(Int,N/2)))
end

"""
`print_matrix_row(io, X, A, i, cols, sep)` produces the aligned output for
a single matrix row X[i, cols] where the desired list of columns is given.
The corresponding alignment A is used, and the separation between elements
is specified as string sep.
`print_matrix_row` will also respect compact output for elements.
"""
function print_matrix_row(io::IO,
        X::AbstractVecOrMat, A::Vector,
        i::Integer, cols::AbstractVector, sep::AbstractString)
    isempty(A) || first(indices(cols,1)) == 1 || throw(DimensionMismatch("indices of cols ($(indices(cols,1))) must start at 1"))
    for k = 1:length(A)
        j = cols[k]
        if isassigned(X,Int(i),Int(j)) # isassigned accepts only `Int` indices
            x = X[i,j]
            a = alignment(io, x)
            sx = sprint(0, show, x, env=io)
        else
            a = undef_ref_alignment
            sx = undef_ref_str
        end
        l = repeat(" ", A[k][1]-a[1]) # pad on left and right as needed
        r = repeat(" ", A[k][2]-a[2])
        prettysx = replace_in_print_matrix(X,i,j,sx)
        print(io, l, prettysx, r)
        if k < length(A); print(io, sep); end
    end
end

"""
`print_matrix_vdots` is used to show a series of vertical ellipsis instead
of a bunch of rows for long matrices. Not only is the string vdots shown
but it also repeated every M elements if desired.
"""
function print_matrix_vdots(io::IO, vdots::AbstractString,
        A::Vector, sep::AbstractString, M::Integer, m::Integer)
    for k = 1:length(A)
        w = A[k][1] + A[k][2]
        if k % M == m
            l = repeat(" ", max(0, A[k][1]-length(vdots)))
            r = repeat(" ", max(0, w-length(vdots)-length(l)))
            print(io, l, vdots, r)
        else
            print(io, repeat(" ", w))
        end
        if k < length(A); print(io, sep); end
    end
end

"""
    print_matrix(io::IO, mat, pre, sep, post, hdots, vdots, ddots, hmod, vmod)

Prints a matrix with limited output size. If `io` sets `:limit` to true,
then only the corners of the matrix are printed, separated with vertical,
horizontal, and diagonal ellipses as appropriate.
Optional arguments are string pre (printed before the matrix, e.g. an opening bracket)
which will cause a corresponding same-size indent on following rows, and
string post (printed at the end of the last row of the matrix).
Also options to use different ellipsis characters hdots, vdots, ddots.
These are repeated every hmod or vmod elements.
"""
function print_matrix(io::IO, X::AbstractVecOrMat,
                      pre::AbstractString = " ",  # pre-matrix string
                      sep::AbstractString = "  ", # separator between elements
                      post::AbstractString = "",  # post-matrix string
                      hdots::AbstractString = "  \u2026  ",
                      vdots::AbstractString = "\u22ee",
                      ddots::AbstractString = "  \u22f1  ",
                      hmod::Integer = 5, vmod::Integer = 5)
    if !get(io, :limit, false)
        screenheight = screenwidth = typemax(Int)
    else
        sz = displaysize(io)
        screenheight, screenwidth = sz[1] - 4, sz[2]
    end
    screenwidth -= length(pre) + length(post)
    presp = repeat(" ", length(pre))  # indent each row to match pre string
    postsp = ""
    @assert strwidth(hdots) == strwidth(ddots)
    sepsize = length(sep)
    inds1, inds2 = indices(X,1), indices(X,2)
    m, n = length(inds1), length(inds2)
    rowsA, colsA = collect(inds1), collect(inds2)
    # To figure out alignments, only need to look at as many rows as could
    # fit down screen. If screen has at least as many rows as A, look at A.
    # If not, then we only need to look at the first and last chunks of A,
    # each half a screen height in size.
    halfheight = div(screenheight,2)
    if m > screenheight
        rowsA = [rowsA[1:halfheight]; rowsA[m-div(screenheight-1,2)+1:m]]
    end
    # Similarly for columns, only necessary to get alignments for as many
    # columns as could conceivably fit across the screen
    maxpossiblecols = div(screenwidth, 1+sepsize)
    if n > maxpossiblecols
        colsA = [colsA[1:maxpossiblecols]; colsA[(n-maxpossiblecols+1):n]]
    end
    A = alignment(io, X, rowsA, colsA, screenwidth, screenwidth, sepsize)
    # Nine-slicing is accomplished using print_matrix_row repeatedly
    if m <= screenheight # rows fit vertically on screen
        if n <= length(A) # rows and cols fit so just print whole matrix in one piece
            for i in rowsA
                print(io, i == first(rowsA) ? pre : presp)
                print_matrix_row(io, X,A,i,colsA,sep)
                print(io, i == last(rowsA) ? post : postsp)
                if i != last(rowsA); println(io); end
            end
        else # rows fit down screen but cols don't, so need horizontal ellipsis
            c = div(screenwidth-length(hdots)+1,2)+1  # what goes to right of ellipsis
            Ralign = reverse(alignment(io, X, rowsA, reverse(colsA), c, c, sepsize)) # alignments for right
            c = screenwidth - sum(map(sum,Ralign)) - (length(Ralign)-1)*sepsize - length(hdots)
            Lalign = alignment(io, X, rowsA, colsA, c, c, sepsize) # alignments for left of ellipsis
            for i in rowsA
                print(io, i == first(rowsA) ? pre : presp)
                print_matrix_row(io, X,Lalign,i,colsA[1:length(Lalign)],sep)
                print(io, (i - first(rowsA)) % hmod == 0 ? hdots : repeat(" ", length(hdots)))
                print_matrix_row(io, X,Ralign,i,n-length(Ralign)+colsA,sep)
                print(io, i == last(rowsA) ? post : postsp)
                if i != last(rowsA); println(io); end
            end
        end
    else # rows don't fit so will need vertical ellipsis
        if n <= length(A) # rows don't fit, cols do, so only vertical ellipsis
            for i in rowsA
                print(io, i == first(rowsA) ? pre : presp)
                print_matrix_row(io, X,A,i,colsA,sep)
                print(io, i == last(rowsA) ? post : postsp)
                if i != rowsA[end]; println(io); end
                if i == rowsA[halfheight]
                    print(io, i == first(rowsA) ? pre : presp)
                    print_matrix_vdots(io, vdots,A,sep,vmod,1)
                    println(io, i == last(rowsA) ? post : postsp)
                end
            end
        else # neither rows nor cols fit, so use all 3 kinds of dots
            c = div(screenwidth-length(hdots)+1,2)+1
            Ralign = reverse(alignment(io, X, rowsA, reverse(colsA), c, c, sepsize))
            c = screenwidth - sum(map(sum,Ralign)) - (length(Ralign)-1)*sepsize - length(hdots)
            Lalign = alignment(io, X, rowsA, colsA, c, c, sepsize)
            r = mod((length(Ralign)-n+1),vmod) # where to put dots on right half
            for i in rowsA
                print(io, i == first(rowsA) ? pre : presp)
                print_matrix_row(io, X,Lalign,i,colsA[1:length(Lalign)],sep)
                print(io, (i - first(rowsA)) % hmod == 0 ? hdots : repeat(" ", length(hdots)))
                print_matrix_row(io, X,Ralign,i,n-length(Ralign)+colsA,sep)
                print(io, i == last(rowsA) ? post : postsp)
                if i != rowsA[end]; println(io); end
                if i == rowsA[halfheight]
                    print(io, i == first(rowsA) ? pre : presp)
                    print_matrix_vdots(io, vdots,Lalign,sep,vmod,1)
                    print(io, ddots)
                    print_matrix_vdots(io, vdots,Ralign,sep,vmod,r)
                    println(io, i == last(rowsA) ? post : postsp)
                end
            end
        end
    end
end

"""
    summary(x)

Return a string giving a brief description of a value. By default returns
`string(typeof(x))`, e.g. [`Int64`](@ref).

For arrays, returns a string of size and type info,
e.g. `10-element Array{Int64,1}`.

```jldoctest
julia> summary(1)
"Int64"

julia> summary(zeros(2))
"2-element Array{Float64,1}"
```
"""
summary(x) = string(typeof(x)) # e.g. Int64

# sizes such as 0-dimensional, 4-dimensional, 2x3
dims2string(d::Dims) = isempty(d) ? "0-dimensional" :
                       length(d) == 1 ? "$(d[1])-element" :
                       join(map(string,d), '×')

inds2string(inds::Indices) = join(map(string,inds), '×')

# anything array-like gets summarized e.g. 10-element Array{Int64,1}
summary(a::AbstractArray) = _summary(a, indices(a))
_summary(a, inds::Tuple{Vararg{OneTo}}) = string(dims2string(length.(inds)), " ", typeof(a))
_summary(a, inds) = string(typeof(a), " with indices ", inds2string(inds))

# n-dimensional arrays
function show_nd(io::IO, a::AbstractArray, print_matrix, label_slices)
    limit::Bool = get(io, :limit, false)
    if isempty(a)
        return
    end
    tailinds = tail(tail(indices(a)))
    nd = ndims(a)-2
    for I in CartesianRange(tailinds)
        idxs = I.I
        if limit
            for i = 1:nd
                ii = idxs[i]
                ind = tailinds[i]
                if length(ind) > 10
                    if ii == ind[4] && all(d->idxs[d]==first(tailinds[d]),1:i-1)
                        for j=i+1:nd
                            szj = size(a,j+2)
                            indj = tailinds[j]
                            if szj>10 && first(indj)+2 < idxs[j] <= last(indj)-3
                                @goto skip
                            end
                        end
                        #println(io, idxs)
                        print(io, "...\n\n")
                        @goto skip
                    end
                    if ind[3] < ii <= ind[end-3]
                        @goto skip
                    end
                end
            end
        end
        if label_slices
            print(io, "[:, :, ")
            for i = 1:(nd-1); print(io, "$(idxs[i]), "); end
            println(io, idxs[end], "] =")
        end
        slice = view(a, indices(a,1), indices(a,2), idxs...)
        print_matrix(io, slice)
        print(io, idxs == map(last,tailinds) ? "" : "\n\n")
        @label skip
    end
end

"""
`print_matrix_repr(io, X)` prints matrix X with opening and closing square brackets.
"""
function print_matrix_repr(io, X::AbstractArray)
    limit = get(io, :limit, false)::Bool
    compact, prefix = array_eltype_show_how(X)
    if compact && !haskey(io, :compact)
        io = IOContext(io, :compact => compact)
    end
    indr, indc = indices(X,1), indices(X,2)
    nr, nc = length(indr), length(indc)
    rdots, cdots = false, false
    rr1, rr2 = UnitRange{Int}(indr), 1:0
    cr1, cr2 = UnitRange{Int}(indc), 1:0
    if limit
        if nr > 4
            rr1, rr2 = rr1[1:2], rr1[nr-1:nr]
            rdots = true
        end
        if nc > 4
            cr1, cr2 = cr1[1:2], cr1[nc-1:nc]
            cdots = true
        end
    end
    print(io, prefix, "[")
    for rr in (rr1, rr2)
        for i in rr
            for cr in (cr1, cr2)
                for j in cr
                    j > first(cr) && print(io, " ")
                    if !isassigned(X,i,j)
                        print(io, undef_ref_str)
                    else
                        el = X[i,j]
                        show(io, el)
                    end
                end
                if last(cr) == last(indc)
                    i < last(indr) && print(io, "; ")
                elseif cdots
                    print(io, " \u2026 ")
                end
            end
        end
        last(rr) != nr && rdots && print(io, "\u2026 ; ")
    end
    print(io, "]")
end

show(io::IO, X::AbstractArray) = showarray(io, X, true)

repremptyarray(io::IO, X::Array{T}) where {T} = print(io, "Array{$T}(", join(size(X),','), ')')
repremptyarray(io, X) = nothing # by default, we don't know this constructor

function showarray(io::IO, X::AbstractArray, repr::Bool = true; header = true)
    if repr && ndims(X) == 1
        return show_vector(io, X, "[", "]")
    end
    if !haskey(io, :compact) && length(indices(X, 2)) > 1
        io = IOContext(io, :compact => true)
    end
    if !repr && get(io, :limit, false) && eltype(X) === Method
        # override usual show method for Vector{Method}: don't abbreviate long lists
        io = IOContext(io, :limit => false)
    end
    (!repr && header) && print(io, summary(X))
    if !isempty(X)
        (!repr && header) && println(io, ":")
        if ndims(X) == 0
            if isassigned(X)
                return show(io, X[])
            else
                return print(io, undef_ref_str)
            end
        end
        if repr
            if ndims(X) <= 2
                print_matrix_repr(io, X)
            else
                show_nd(io, X, print_matrix_repr, false)
            end
        else
            punct = (" ", "  ", "")
            if ndims(X) <= 2
                print_matrix(io, X, punct...)
            else
                show_nd(io, X,
                        (io, slice) -> print_matrix(io, slice, punct...),
                        !repr)
            end
        end
    elseif repr
        repremptyarray(io, X)
    end
end

"""
    showcompact(x)
    showcompact(io::IO, x)

Show a compact representation of a value to `io`. If `io` is not specified, the
default is to print to [`STDOUT`](@ref).

This is used for printing array elements without repeating type information (which would
be redundant with that printed once for the whole array), and without line breaks inside
the representation of an element.

To offer a compact representation different from its standard one, a custom type should
test `get(io, :compact, false)` in its normal [`show`](@ref) method.
"""
showcompact(x) = showcompact(STDOUT, x)
function showcompact(io::IO, x)
    if get(io, :compact, false)
        show(io, x)
    else
        show(IOContext(io, :compact => true), x)
    end
end

# returns compact, prefix
function array_eltype_show_how(X)
    e = eltype(X)
    if print_without_params(e)
        str = string(unwrap_unionall(e).name) # Print "Array" rather than "Array{T,N}"
    else
        str = string(e)
    end
    # Types hard-coded here are those which are created by default for a given syntax
    isconcrete(e), (!isempty(X) && (e===Float64 || e===Int || e===Char) ? "" : str)
end

function show_vector(io::IO, v, opn, cls)
    compact, prefix = array_eltype_show_how(v)
    limited = get(io, :limit, false)
    if compact && !haskey(io, :compact)
        io = IOContext(io, :compact => compact)
    end
    print(io, prefix)
    if limited && _length(v) > 20
        inds = indices1(v)
        show_delim_array(io, v, opn, ",", "", false, inds[1], inds[1]+9)
        print(io, "  \u2026  ")
        show_delim_array(io, v, "", ",", cls, false, inds[end-9], inds[end])
    else
        show_delim_array(io, v, opn, ",", cls, false)
    end
end

# printing BitArrays

# (following functions not exported - mainly intended for debug)

function print_bit_chunk(io::IO, c::UInt64, l::Integer = 64)
    for s = 0:l-1
        d = (c >>> s) & 1
        print(io, "01"[d + 1])
        if (s + 1) & 7 == 0
            print(io, " ")
        end
    end
end

print_bit_chunk(c::UInt64, l::Integer) = print_bit_chunk(STDOUT, c, l)
print_bit_chunk(c::UInt64) = print_bit_chunk(STDOUT, c)

function bitshow(io::IO, B::BitArray)
    isempty(B) && return
    Bc = B.chunks
    for i = 1:length(Bc)-1
        print_bit_chunk(io, Bc[i])
        print(io, ": ")
    end
    l = _mod64(length(B)-1) + 1
    print_bit_chunk(io, Bc[end], l)
end
bitshow(B::BitArray) = bitshow(STDOUT, B)

bitstring(B::BitArray) = sprint(bitshow, B)<|MERGE_RESOLUTION|>--- conflicted
+++ resolved
@@ -1086,20 +1086,12 @@
     sig = unwrap_unionall(sig).parameters
     Base.with_output_color(color, io) do io
         ft = sig[1]
-<<<<<<< HEAD
-        if ft <: Function && isempty(ft.parameters) &&
-                isdefined(ft.name.module, ft.name.mt.name) &&
-                ft == typeof(getfield(ft.name.module, ft.name.mt.name))
-            print(io, ft.name.mt.name)
-        elseif isa(ft, DataType) && ft.name === Type.body.name && isconcrete(ft)
-=======
         uw = unwrap_unionall(ft)
         if ft <: Function && isa(uw,DataType) && isempty(uw.parameters) &&
                 isdefined(uw.name.module, uw.name.mt.name) &&
                 ft == typeof(getfield(uw.name.module, uw.name.mt.name))
             print(io, uw.name.mt.name)
-        elseif isa(ft, DataType) && ft.name === Type.body.name && isleaftype(ft)
->>>>>>> fe09a7b5
+        elseif isa(ft, DataType) && ft.name === Type.body.name && isconcrete(ft)
             f = ft.parameters[1]
             print(io, f)
         else
